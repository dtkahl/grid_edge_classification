--- conflicted
+++ resolved
@@ -3,11 +3,7 @@
 %            University of California, Irvine
 % Source: https://doi.org/10.1016/j.advwatres.2022.104287
 
-<<<<<<< HEAD
-% Contact: dkahl1@uci.edu, 
-=======
 % Contact: bsanders@uci.edu, dkahl1@uci.edu
->>>>>>> 6ad290ae
 
 %The purpose of this program is to create a list of grid edges that are
 %classified to represent the effects of levees (or walls) in a raster grid
